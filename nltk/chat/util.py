# Natural Language Toolkit: Chatbot Utilities
#
# Copyright (C) 2001-2012 NLTK Project
# Authors: Steven Bird <sb@csse.unimelb.edu.au>
# URL: <http://www.nltk.org/>
# For license information, see LICENSE.TXT

# Based on an Eliza implementation by Joe Strout <joe@strout.net>,
# Jeff Epler <jepler@inetnebr.com> and Jez Higgins <jez@jezuk.co.uk>.
from __future__ import print_function

import re
import random
from nltk import compat

reflections = {
  "i am"       : "you are",
  "i was"      : "you were",
  "i"          : "you",
  "i'm"        : "you are",
  "i'd"        : "you would",
  "i've"       : "you have",
  "i'll"       : "you will",
  "my"         : "your",
  "you are"    : "I am",
  "you were"   : "I was",
  "you've"     : "I have",
  "you'll"     : "I will",
  "your"       : "my",
  "yours"      : "mine",
  "you"        : "me",
  "me"         : "you"
}

class Chat(object):
    def __init__(self, pairs, reflections={}):
        """
        Initialize the chatbot.  Pairs is a list of patterns and responses.  Each
        pattern is a regular expression matching the user's statement or question,
        e.g. r'I like (.*)'.  For each such pattern a list of possible responses
        is given, e.g. ['Why do you like %1', 'Did you ever dislike %1'].  Material
        which is matched by parenthesized sections of the patterns (e.g. .*) is mapped to
        the numbered positions in the responses, e.g. %1.

        :type pairs: list of tuple
        :param pairs: The patterns and responses
        :type reflections: dict
        :param reflections: A mapping between first and second person expressions
        :rtype: None
        """

        self._pairs = [(re.compile(x, re.IGNORECASE),y) for (x,y) in pairs]
        self._reflections = reflections
        self._regex = self._compile_reflections()


    def _compile_reflections(self):
        sorted_refl = sorted(self._reflections.keys(), key=len,
                reverse=True)
        return  re.compile(r"\b({0})\b".format("|".join(map(re.escape,
            sorted_refl))), re.IGNORECASE)

    def _substitute(self, str):
        """
        Substitute words in the string, according to the specified reflections,
        e.g. "I'm" -> "you are"

        :type str: str
        :param str: The string to be mapped
        :rtype: str
        """

<<<<<<< HEAD
        words = ""
        for word in str.lower().split():
            if word in self._reflections:
                word = self._reflections[word]
            words += ' ' + word
        return words
=======
        return self._regex.sub(lambda mo:
                self._reflections[mo.string[mo.start():mo.end()]],
                    string.lower(str))
>>>>>>> 27006d0d

    def _wildcards(self, response, match):
        pos = response.find('%')
        while pos >= 0:
            num = int(response[pos+1:pos+2])
            response = response[:pos] + \
                self._substitute(match.group(num)) + \
                response[pos+2:]
            pos = response.find('%')
        return response

    def respond(self, str):
        """
        Generate a response to the user input.

        :type str: str
        :param str: The string to be mapped
        :rtype: str
        """

        # check each pattern
        for (pattern, response) in self._pairs:
            match = pattern.match(str)

            # did the pattern match?
            if match:
                resp = random.choice(response)    # pick a random response
                resp = self._wildcards(resp, match) # process wildcards

                # fix munged punctuation at the end
                if resp[-2:] == '?.': resp = resp[:-2] + '.'
                if resp[-2:] == '??': resp = resp[:-2] + '?'
                return resp

    # Hold a conversation with a chatbot
    def converse(self, quit="quit"):
        input = ""
        while input != quit:
            input = quit
            try: input = compat.raw_input(">")
            except EOFError:
                print(input)
            if input:
                while input[-1] in "!.": input = input[:-1]
                print(self.respond(input))<|MERGE_RESOLUTION|>--- conflicted
+++ resolved
@@ -70,18 +70,9 @@
         :rtype: str
         """
 
-<<<<<<< HEAD
-        words = ""
-        for word in str.lower().split():
-            if word in self._reflections:
-                word = self._reflections[word]
-            words += ' ' + word
-        return words
-=======
         return self._regex.sub(lambda mo:
                 self._reflections[mo.string[mo.start():mo.end()]],
-                    string.lower(str))
->>>>>>> 27006d0d
+                    str.lower())
 
     def _wildcards(self, response, match):
         pos = response.find('%')
