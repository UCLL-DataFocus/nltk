# Natural Language Toolkit: Internal utility functions
#
# Copyright (C) 2001-2012 NLTK Project
# Author: Steven Bird <sb@csse.unimelb.edu.au>
#         Edward Loper <edloper@gradient.cis.upenn.edu>
#         Nitin Madnani <nmadnani@ets.org>
# URL: <http://www.nltk.org/>
# For license information, see LICENSE.TXT
from __future__ import print_function

import subprocess
import os
import os.path
import re
import warnings
import textwrap
import types
import sys
import stat

# Use the c version of ElementTree, which is faster, if possible:
try:
    from xml.etree import cElementTree as ElementTree
except ImportError:
    from xml.etree import ElementTree

from nltk import __file__
from nltk import compat
######################################################################
# Regular Expression Processing
######################################################################

def convert_regexp_to_nongrouping(pattern):
    """
    Convert all grouping parentheses in the given regexp pattern to
    non-grouping parentheses, and return the result.  E.g.:

        >>> from nltk.internals import convert_regexp_to_nongrouping
        >>> convert_regexp_to_nongrouping('ab(c(x+)(z*))?d')
        'ab(?:c(?:x+)(?:z*))?d'

    :type pattern: str
    :rtype: str
    """
    # Sanity check: back-references are not allowed!
    for s in re.findall(r'\\.|\(\?P=', pattern):
        if s[1] in '0123456789' or s == '(?P=':
            raise ValueError('Regular expressions with back-references '
                             'are not supported: %r' % pattern)

    # This regexp substitution function replaces the string '('
    # with the string '(?:', but otherwise makes no changes.
    def subfunc(m):
        return re.sub('^\((\?P<[^>]*>)?$', '(?:', m.group())

    # Scan through the regular expression.  If we see any backslashed
    # characters, ignore them.  If we see a named group, then
    # replace it with "(?:".  If we see any open parens that are part
    # of an extension group, ignore those too.  But if we see
    # any other open paren, replace it with "(?:")
    return re.sub(r'''(?x)
        \\.           |  # Backslashed character
        \(\?P<[^>]*>  |  # Named group
        \(\?          |  # Extension group
        \(               # Grouping parenthesis''', subfunc, pattern)


##########################################################################
# Java Via Command-Line
##########################################################################

_java_bin = None
_java_options = []
# [xx] add classpath option to config_java?
def config_java(bin=None, options=None, verbose=True):
    """
    Configure nltk's java interface, by letting nltk know where it can
    find the Java binary, and what extra options (if any) should be
    passed to Java when it is run.

    :param bin: The full path to the Java binary.  If not specified,
        then nltk will search the system for a Java binary; and if
        one is not found, it will raise a ``LookupError`` exception.
    :type bin: str
    :param options: A list of options that should be passed to the
        Java binary when it is called.  A common value is
        ``'-Xmx512m'``, which tells Java binary to increase
        the maximum heap size to 512 megabytes.  If no options are
        specified, then do not modify the options list.
    :type options: list(str)
    """
    global _java_bin, _java_options
    _java_bin = find_binary('java', bin, env_vars=['JAVAHOME', 'JAVA_HOME'], verbose=verbose)

    if options is not None:
        if isinstance(options, compat.string_types):
            options = options.split()
        _java_options = list(options)

def java(cmd, classpath=None, stdin=None, stdout=None, stderr=None,
         blocking=True):
    """
    Execute the given java command, by opening a subprocess that calls
    Java.  If java has not yet been configured, it will be configured
    by calling ``config_java()`` with no arguments.

    :param cmd: The java command that should be called, formatted as
        a list of strings.  Typically, the first string will be the name
        of the java class; and the remaining strings will be arguments
        for that java class.
    :type cmd: list(str)

    :param classpath: A ``':'`` separated list of directories, JAR
        archives, and ZIP archives to search for class files.
    :type classpath: str

    :param stdin, stdout, stderr: Specify the executed programs'
        standard input, standard output and standard error file
        handles, respectively.  Valid values are ``subprocess.PIPE``,
        an existing file descriptor (a positive integer), an existing
        file object, and None.  ``subprocess.PIPE`` indicates that a
        new pipe to the child should be created.  With None, no
        redirection will occur; the child's file handles will be
        inherited from the parent.  Additionally, stderr can be
        ``subprocess.STDOUT``, which indicates that the stderr data
        from the applications should be captured into the same file
        handle as for stdout.

    :param blocking: If ``false``, then return immediately after
        spawning the subprocess.  In this case, the return value is
        the ``Popen`` object, and not a ``(stdout, stderr)`` tuple.

    :return: If ``blocking=True``, then return a tuple ``(stdout,
        stderr)``, containing the stdout and stderr outputs generated
        by the java command if the ``stdout`` and ``stderr`` parameters
        were set to ``subprocess.PIPE``; or None otherwise.  If
        ``blocking=False``, then return a ``subprocess.Popen`` object.

    :raise OSError: If the java command returns a nonzero return code.
    """
    if stdin == 'pipe': stdin = subprocess.PIPE
    if stdout == 'pipe': stdout = subprocess.PIPE
    if stderr == 'pipe': stderr = subprocess.PIPE
    if isinstance(cmd, compat.string_types):
        raise TypeError('cmd should be a list of strings')

    # Make sure we know where a java binary is.
    if _java_bin is None:
        config_java()

    # Set up the classpath.
    if classpath is None:
        classpath = NLTK_JAR
    else:
        classpath += os.path.pathsep + NLTK_JAR

    # Construct the full command string.
    cmd = list(cmd)
    cmd = ['-cp', classpath] + cmd
    cmd = [_java_bin] + _java_options + cmd

    # Call java via a subprocess
    p = subprocess.Popen(cmd, stdin=stdin, stdout=stdout, stderr=stderr)
    if not blocking: return p
    (stdout, stderr) = p.communicate()

    # Check the return code.
    if p.returncode != 0:
        print(stderr)
        raise OSError('Java command failed!')

    return (stdout, stderr)

#: The location of the NLTK jar file, which is used to communicate
#: with external Java packages (such as Mallet) that do not have
#: a sufficiently powerful native command-line interface.
NLTK_JAR = os.path.abspath(os.path.join(os.path.split(__file__)[0],
                                        'nltk.jar'))

if 0:
    #config_java(options='-Xmx512m')
    # Write:
    #java('weka.classifiers.bayes.NaiveBayes',
    #     ['-d', '/tmp/names.model', '-t', '/tmp/train.arff'],
    #     classpath='/Users/edloper/Desktop/weka/weka.jar')
    # Read:
    (a,b) = java(['weka.classifiers.bayes.NaiveBayes',
                  '-l', '/tmp/names.model', '-T', '/tmp/test.arff',
                  '-p', '0'],#, '-distribution'],
                 classpath='/Users/edloper/Desktop/weka/weka.jar')


######################################################################
# Parsing
######################################################################

class ParseError(ValueError):
    """
    Exception raised by parse_* functions when they fail.
    :param position: The index in the input string where an error occurred.
    :param expected: What was expected when an error occurred.
    """
    def __init__(self, expected, position):
        ValueError.__init__(self, expected, position)
        self.expected = expected
        self.position = position
    def __str__(self):
        return 'Expected %s at %s' % (self.expected, self.position)

_STRING_START_RE = re.compile(r"[uU]?[rR]?(\"\"\"|\'\'\'|\"|\')")
def parse_str(s, start_position):
    """
    If a Python string literal begins at the specified position in the
    given string, then return a tuple ``(val, end_position)``
    containing the value of the string literal and the position where
    it ends.  Otherwise, raise a ``ParseError``.
    """
    # Read the open quote, and any modifiers.
    m = _STRING_START_RE.match(s, start_position)
    if not m: raise ParseError('open quote', start_position)
    quotemark = m.group(1)

    # Find the close quote.
    _STRING_END_RE = re.compile(r'\\|%s' % quotemark)
    position = m.end()
    while True:
        match = _STRING_END_RE.search(s, position)
        if not match: raise ParseError('close quote', position)
        if match.group(0) == '\\': position = match.end()+1
        else: break

    # Parse it, using eval.  Strings with invalid escape sequences
    # might raise ValueEerror.
    try:
        return eval(s[start_position:match.end()]), match.end()
    except ValueError as e:
        raise ParseError('valid string (%s)' % e, start)

_PARSE_INT_RE = re.compile(r'-?\d+')
def parse_int(s, start_position):
    """
    If an integer begins at the specified position in the given
    string, then return a tuple ``(val, end_position)`` containing the
    value of the integer and the position where it ends.  Otherwise,
    raise a ``ParseError``.
    """
    m = _PARSE_INT_RE.match(s, start_position)
    if not m: raise ParseError('integer', start_position)
    return int(m.group()), m.end()

_PARSE_NUMBER_VALUE = re.compile(r'-?(\d*)([.]?\d*)?')
def parse_number(s, start_position):
    """
    If an integer or float begins at the specified position in the
    given string, then return a tuple ``(val, end_position)``
    containing the value of the number and the position where it ends.
    Otherwise, raise a ``ParseError``.
    """
    m = _PARSE_NUMBER_VALUE.match(s, start_position)
    if not m or not (m.group(1) or m.group(2)):
        raise ParseError('number', start_position)
    if m.group(2): return float(m.group()), m.end()
    else: return int(m.group()), m.end()



######################################################################
# Check if a method has been overridden
######################################################################

def overridden(method):
    """
    :return: True if ``method`` overrides some method with the same
    name in a base class.  This is typically used when defining
    abstract base classes or interfaces, to allow subclasses to define
    either of two related methods:

        >>> class EaterI:
        ...     '''Subclass must define eat() or batch_eat().'''
        ...     def eat(self, food):
        ...         if overridden(self.batch_eat):
        ...             return self.batch_eat([food])[0]
        ...         else:
        ...             raise NotImplementedError()
        ...     def batch_eat(self, foods):
        ...         return [self.eat(food) for food in foods]

    :type method: instance method
    """
    # [xx] breaks on classic classes!
    if isinstance(method, types.MethodType) and compat.im_class(method) is not None:
        name = method.__name__
        funcs = [cls.__dict__[name]
                 for cls in _mro(compat.im_class(method))
                 if name in cls.__dict__]
        return len(funcs) > 1
    else:
        raise TypeError('Expected an instance method.')

def _mro(cls):
    """
    Return the method resolution order for ``cls`` -- i.e., a list
    containing ``cls`` and all its base classes, in the order in which
    they would be checked by ``getattr``.  For new-style classes, this
    is just cls.__mro__.  For classic classes, this can be obtained by
    a depth-first left-to-right traversal of ``__bases__``.
    """
    if isinstance(cls, type):
        return cls.__mro__
    else:
        mro = [cls]
        for base in cls.__bases__: mro.extend(_mro(base))
        return mro

######################################################################
# Deprecation decorator & base class
######################################################################
# [xx] dedent msg first if it comes from  a docstring.

def _add_epytext_field(obj, field, message):
    """Add an epytext @field to a given object's docstring."""
    indent = ''
    # If we already have a docstring, then add a blank line to separate
    # it from the new field, and check its indentation.
    if obj.__doc__:
        obj.__doc__ = obj.__doc__.rstrip()+'\n\n'
        indents = re.findall(r'(?<=\n)[ ]+(?!\s)', obj.__doc__.expandtabs())
        if indents: indent = min(indents)
    # If we don't have a docstring, add an empty one.
    else:
        obj.__doc__ = ''

    obj.__doc__ += textwrap.fill('@%s: %s' % (field, message),
                                 initial_indent=indent,
                                 subsequent_indent=indent+'    ')

def deprecated(message):
    """
    A decorator used to mark functions as deprecated.  This will cause
    a warning to be printed the when the function is used.  Usage:

        >>> from nltk.internals import deprecated
        >>> @deprecated('Use foo() instead')
        ... def bar(x):
        ...     print(x/10)

    """

    def decorator(func):
        msg = ("Function %s() has been deprecated.  %s"
               % (func.__name__, message))
        msg = '\n' + textwrap.fill(msg, initial_indent='  ',
                                   subsequent_indent='  ')
        def newFunc(*args, **kwargs):
            warnings.warn(msg, category=DeprecationWarning, stacklevel=2)
            return func(*args, **kwargs)

        # Copy the old function's name, docstring, & dict
        newFunc.__dict__.update(func.__dict__)
        newFunc.__name__ = func.__name__
        newFunc.__doc__ = func.__doc__
        newFunc.__deprecated__ = True
        # Add a @deprecated field to the docstring.
        _add_epytext_field(newFunc, 'deprecated', message)
        return newFunc
    return decorator

class Deprecated(object):
    """
    A base class used to mark deprecated classes.  A typical usage is to
    alert users that the name of a class has changed:

        >>> from nltk.internals import Deprecated
        >>> class NewClassName(object):
        ...     pass # All logic goes here.
        ...
        >>> class OldClassName(Deprecated, NewClassName):
        ...     "Use NewClassName instead."

    The docstring of the deprecated class will be used in the
    deprecation warning message.
    """
    def __new__(cls, *args, **kwargs):
        # Figure out which class is the deprecated one.
        dep_cls = None
        for base in _mro(cls):
            if Deprecated in base.__bases__:
                dep_cls = base; break
        assert dep_cls, 'Unable to determine which base is deprecated.'

        # Construct an appropriate warning.
        doc = dep_cls.__doc__ or ''.strip()
        # If there's a @deprecated field, strip off the field marker.
        doc = re.sub(r'\A\s*@deprecated:', r'', doc)
        # Strip off any indentation.
        doc = re.sub(r'(?m)^\s*', '', doc)
        # Construct a 'name' string.
        name = 'Class %s' % dep_cls.__name__
        if cls != dep_cls:
            name += ' (base class for %s)' % cls.__name__
        # Put it all together.
        msg = '%s has been deprecated.  %s' % (name, doc)
        # Wrap it.
        msg = '\n' + textwrap.fill(msg, initial_indent='    ',
                                   subsequent_indent='    ')
        warnings.warn(msg, category=DeprecationWarning, stacklevel=2)
        # Do the actual work of __new__.
        return object.__new__(cls, *args, **kwargs)

##########################################################################
# COUNTER, FOR UNIQUE NAMING
##########################################################################

class Counter:
    """
    A counter that auto-increments each time its value is read.
    """
    def __init__(self, initial_value=0):
        self._value = initial_value
    def get(self):
        self._value += 1
        return self._value

##########################################################################
# Search for files/binaries
##########################################################################

def find_file(filename, env_vars=(), searchpath=(),
        file_names=None, url=None, verbose=True):
    """
    Search for a file to be used by nltk.

    :param filename: The name or path of the file.
    :param env_vars: A list of environment variable names to check.
    :param file_names: A list of alternative file names to check.
    :param searchpath: List of directories to search.
    :param url: URL presented to user for download help.
    :param verbose: Whether or not to print path when a file is found.
    """
    if file_names is None: file_names = [filename]
    assert isinstance(filename, compat.string_types)
    assert not isinstance(file_names, compat.string_types)
    assert not isinstance(searchpath, compat.string_types)
    if isinstance(env_vars, compat.string_types):
        env_vars = env_vars.split()

    # File exists, no magic
    if os.path.isfile(filename):
        if verbose: print('[Found %s: %s]' % (filename, filename))
        return filename
    for alternative in file_names:
        path_to_file = os.path.join(filename, alternative)
        if os.path.isfile(path_to_file):
            if verbose: print('[Found %s: %s]' % (filename, path_to_file))
            return path_to_file
        path_to_file = os.path.join(filename, 'file', alternative)
        if os.path.isfile(path_to_file):
            if verbose: print('[Found %s: %s]' % (filename, path_to_file))
            return path_to_file

    # Check environment variables
    for env_var in env_vars:
        if env_var in os.environ:
            path_to_file = os.environ[env_var]
            if os.path.isfile(path_to_file):
                if verbose: print('[Found %s: %s]' % (filename, path_to_file))
                return path_to_file
            else:
                for alternative in file_names:
                    path_to_file = os.path.join(os.environ[env_var],
                                                alternative)
                    if os.path.isfile(path_to_file):
                        if verbose: print('[Found %s: %s]'%(filename, path_to_file))
                        return path_to_file
                    path_to_file = os.path.join(os.environ[env_var], 'file',
                                                alternative)
                    if os.path.isfile(path_to_file):
                        if verbose: print('[Found %s: %s]'%(filename, path_to_file))
                        return path_to_file

    # Check the path list.
    for directory in searchpath:
        for alternative in file_names:
            path_to_file = os.path.join(directory, alternative)
            if os.path.isfile(path_to_file):
                return path_to_file


    # If we're on a POSIX system, then try using the 'which' command
    # to find the file.
    if os.name == 'posix':
        for alternative in file_names:
            try:
                p = subprocess.Popen(['which', alternative], stdout=subprocess.PIPE)
                stdout, stderr = p.communicate()
                path = stdout.strip()
                if path.endswith(alternative) and os.path.exists(path):
                    if verbose: print('[Found %s: %s]' % (filename, path))
                    return path
            except KeyboardInterrupt as SystemExit:
                raise
            except:
                pass

    msg = ("NLTK was unable to find the %s file!" "\nUse software specific "
           "configuration paramaters" % filename)
    if env_vars: msg += ' or set the %s environment variable' % env_vars[0]
    msg += '.'
    if searchpath:
        msg += '\n\n  Searched in:'
        msg += ''.join('\n    - %s' % d for d in searchpath)
    if url: msg += ('\n\n  For more information, on %s, see:\n    <%s>' %
                    (filename, url))
    div = '='*75
    raise LookupError('\n\n%s\n%s\n%s' % (div, msg, div))

def find_binary(name, path_to_bin=None, env_vars=(), searchpath=(),
                binary_names=None, url=None, verbose=True):
    """
    Search for a file to be used by nltk.

    :param name: The name or path of the file.
    :param path_to_bin: The user-supplied binary location (deprecated)
    :param env_vars: A list of environment variable names to check.
    :param file_names: A list of alternative file names to check.
    :param searchpath: List of directories to search.
    :param url: URL presented to user for download help.
    :param verbose: Whether or not to print path when a file is found.
    """
    return find_file(path_to_bin or name, env_vars, searchpath, binary_names,
                     url, verbose)

##########################################################################
# Find Java JAR files
# TODO: Add support for jar names specified as regular expressions
##########################################################################

def find_jar(name, path_to_jar=None, env_vars=(),
        searchpath=(), url=None, verbose=True):
    """
    Search for a jar that is used by nltk.

    :param name: The name of the jar file
    :param path_to_jar: The user-supplied jar location, or None.
    :param env_vars: A list of environment variable names to check
                     in addition to the CLASSPATH variable which is
                     checked by default.
    :param searchpath: List of directories to search.
    """

    assert isinstance(name, compat.string_types)
    assert not isinstance(searchpath, compat.string_types)
    if isinstance(env_vars, compat.string_types):
        env_vars = env_vars.split()

    # Make sure we check the CLASSPATH first
    env_vars = ['CLASSPATH'] + list(env_vars)

    # If an explicit location was given, then check it, and return it if
    # it's present; otherwise, complain.
    if path_to_jar is not None:
        if os.path.isfile(path_to_jar):
            return path_to_jar
        raise ValueError('Could not find %s jar file at %s' %
                         (name, path_to_jar))

    # Check environment variables
    for env_var in env_vars:
        if env_var in os.environ:
            if env_var == 'CLASSPATH':
                classpath = os.environ['CLASSPATH']
                for cp in classpath.split(os.path.pathsep):
                    if os.path.isfile(cp) and os.path.basename(cp) == name:
                        if verbose: print('[Found %s: %s]' % (name, cp))
                        return cp
            else:
                path_to_jar = os.environ[env_var]
                if os.path.isfile(path_to_jar) and os.path.basename(path_to_jar) == name:
                    if verbose: print('[Found %s: %s]' % (name, path_to_jar))
                    return path_to_jar

    # Check the path list.
    for directory in searchpath:
        path_to_jar = os.path.join(directory, name)
        if os.path.isfile(path_to_jar):
            if verbose: print('[Found %s: %s]' % (name, path_to_jar))
            return path_to_jar

    # If nothing was found, raise an error
    msg = ("NLTK was unable to find %s!" % name)
    if env_vars: msg += ' Set the %s environment variable' % env_vars[0]
    msg = textwrap.fill(msg+'.', initial_indent='  ',
                        subsequent_indent='  ')
    if searchpath:
        msg += '\n\n  Searched in:'
        msg += ''.join('\n    - %s' % d for d in searchpath)
    if url: msg += ('\n\n  For more information, on %s, see:\n    <%s>' %
                    (name, url))
    div = '='*75
    raise LookupError('\n\n%s\n%s\n%s' % (div, msg, div))

##########################################################################
# Import Stdlib Module
##########################################################################

def import_from_stdlib(module):
    """
    When python is run from within the nltk/ directory tree, the
    current directory is included at the beginning of the search path.
    Unfortunately, that means that modules within nltk can sometimes
    shadow standard library modules.  As an example, the stdlib
    'inspect' module will attempt to import the stdlib 'tokenzie'
    module, but will instead end up importing NLTK's 'tokenize' module
    instead (causing the import to fail).
    """
    old_path = sys.path
    sys.path = [d for d in sys.path if d not in ('', '.')]
    m = __import__(module)
    sys.path = old_path
    return m


##########################################################################
# Wrapper for ElementTree Elements
##########################################################################

class ElementWrapper(object):
    """
    A wrapper around ElementTree Element objects whose main purpose is
    to provide nicer __repr__ and __str__ methods.  In addition, any
    of the wrapped Element's methods that return other Element objects
    are overridden to wrap those values before returning them.

    This makes Elements more convenient to work with in
    interactive sessions and doctests, at the expense of some
    efficiency.
    """

    # Prevent double-wrapping:
    def __new__(cls, etree):
        """
        Create and return a wrapper around a given Element object.
        If ``etree`` is an ``ElementWrapper``, then ``etree`` is
        returned as-is.
        """
        if isinstance(etree, ElementWrapper):
            return etree
        else:
            return object.__new__(ElementWrapper, etree)

    def __init__(self, etree):
        """
        Initialize a new Element wrapper for ``etree``.  If
        ``etree`` is a string, then it will be converted to an
        Element object using ``ElementTree.fromstring()`` first.
        """
        if isinstance(etree, compat.string_types):
            etree = ElementTree.fromstring(etree)
        self.__dict__['_etree'] = etree

    def unwrap(self):
        """
        Return the Element object wrapped by this wrapper.
        """
        return self._etree

    ##////////////////////////////////////////////////////////////
    #{ String Representation
    ##////////////////////////////////////////////////////////////

    def __repr__(self):
        s = ElementTree.tostring(self._etree)
        if len(s) > 60:
            e = s.rfind('<')
            if (len(s)-e) > 30: e = -20
            s = '%s...%s' % (s[:30], s[e:])
        return '<Element %r>' % s

    def __str__(self):
        """
        :return: the result of applying ``ElementTree.tostring()`` to
        the wrapped Element object.
        """
        return ElementTree.tostring(self._etree).rstrip()

    ##////////////////////////////////////////////////////////////
    #{ Element interface Delegation (pass-through)
    ##////////////////////////////////////////////////////////////

    def __getattr__(self, attrib):
        return getattr(self._etree, attrib)

    def __setattr__(self, attr, value):
        return setattr(self._etree, attr, value)

    def __delattr__(self, attr):
        return delattr(self._etree, attr)

    def __setitem__(self, index, element):
        self._etree[index] = element

    def __delitem__(self, index):
        del self._etree[index]

    def __setslice__(self, start, stop, elements):
        self._etree[start:stop] = elements

    def __delslice__(self, start, stop):
        del self._etree[start:stop]

    def __len__(self):
        return len(self._etree)

    ##////////////////////////////////////////////////////////////
    #{ Element interface Delegation (wrap result)
    ##////////////////////////////////////////////////////////////

    def __getitem__(self, index):
        return ElementWrapper(self._etree[index])

    def __getslice__(self, start, stop):
        return [ElementWrapper(elt) for elt in self._etree[start:stop]]

    def getchildren(self):
        return [ElementWrapper(elt) for elt in self._etree]

    def getiterator(self, tag=None):
        return (ElementWrapper(elt)
                for elt in self._etree.getiterator(tag))

    def makeelement(self, tag, attrib):
        return ElementWrapper(self._etree.makeelement(tag, attrib))

    def find(self, path):
        elt = self._etree.find(path)
        if elt is None: return elt
        else: return ElementWrapper(elt)

    def findall(self, path):
        return [ElementWrapper(elt) for elt in self._etree.findall(path)]

######################################################################
# Helper for Handling Slicing
######################################################################

def slice_bounds(sequence, slice_obj, allow_step=False):
    """
    Given a slice, return the corresponding (start, stop) bounds,
    taking into account None indices and negative indices.  The
    following guarantees are made for the returned start and stop values:

      - 0 <= start <= len(sequence)
      - 0 <= stop <= len(sequence)
      - start <= stop

    :raise ValueError: If ``slice_obj.step`` is not None.
    :param allow_step: If true, then the slice object may have a
        non-None step.  If it does, then return a tuple
        (start, stop, step).
    """
    start, stop = (slice_obj.start, slice_obj.stop)

    # If allow_step is true, then include the step in our return
    # value tuple.
    if allow_step:
        step = slice_obj.step
        if step is None: step = 1
        # Use a recursive call without allow_step to find the slice
        # bounds.  If step is negative, then the roles of start and
        # stop (in terms of default values, etc), are swapped.
        if step < 0:
            start, stop = slice_bounds(sequence, slice(stop, start))
        else:
            start, stop = slice_bounds(sequence, slice(start, stop))
        return start, stop, step

    # Otherwise, make sure that no non-default step value is used.
    elif slice_obj.step not in (None, 1):
        raise ValueError('slices with steps are not supported by %s' %
                         sequence.__class__.__name__)

    # Supply default offsets.
    if start is None: start = 0
    if stop is None: stop = len(sequence)

    # Handle negative indices.
    if start < 0: start = max(0, len(sequence)+start)
    if stop < 0: stop = max(0, len(sequence)+stop)

    # Make sure stop doesn't go past the end of the list.  Note that
    # we avoid calculating len(sequence) if possible, because for lazy
    # sequences, calculating the length of a sequence can be expensive.
    if stop > 0:
        try: sequence[stop-1]
        except IndexError: stop = len(sequence)

    # Make sure start isn't past stop.
    start = min(start, stop)

    # That's all folks!
    return start, stop

######################################################################
# Permission Checking
######################################################################

def is_writable(path):
    # Ensure that it exists.
    if not os.path.exists(path):
        return False

    # If we're on a posix system, check its permissions.
    if hasattr(os, 'getuid'):
        statdata = os.stat(path)
        perm = stat.S_IMODE(statdata.st_mode)
        # is it world-writable?
        if (perm & 0o002):
            return True
        # do we own it?
        elif statdata.st_uid == os.getuid() and (perm & 0o200):
            return True
        # are we in a group that can write to it?
<<<<<<< HEAD
        elif statdata.st_gid == os.getgid() and (perm & 0o020):
=======
        elif (statdata.st_gid in [os.getgid()] + os.getgroups()) \
            and (perm & 0020):
>>>>>>> 2440ae8b
            return True
        # otherwise, we can't write to it.
        else:
            return False

    # Otherwise, we'll assume it's writable.
    # [xx] should we do other checks on other platforms?
    return True<|MERGE_RESOLUTION|>--- conflicted
+++ resolved
@@ -820,12 +820,8 @@
         elif statdata.st_uid == os.getuid() and (perm & 0o200):
             return True
         # are we in a group that can write to it?
-<<<<<<< HEAD
-        elif statdata.st_gid == os.getgid() and (perm & 0o020):
-=======
         elif (statdata.st_gid in [os.getgid()] + os.getgroups()) \
             and (perm & 0020):
->>>>>>> 2440ae8b
             return True
         # otherwise, we can't write to it.
         else:
