--- conflicted
+++ resolved
@@ -5,14 +5,7 @@
 # URL: <http://www.nltk.org/>
 # For license information, see LICENSE.TXT
 
-<<<<<<< HEAD
 from .chomsky import generate_chomsky
 from .wordfinder import word_finder
 from .minimalset import MinimalSet
-from .babelfish import babelize, babelize_shell
-=======
-from chomsky import generate_chomsky
-from wordfinder import word_finder
-from minimalset import MinimalSet
-from babelfish import babelize_shell
->>>>>>> d6b0300b
+from .babelfish import babelize_shell