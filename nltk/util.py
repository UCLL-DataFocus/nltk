# Natural Language Toolkit: Utility functions
#
# Copyright (C) 2001-2019 NLTK Project
# Author: Steven Bird <stevenbird1@gmail.com>
# URL: <http://nltk.org/>
# For license information, see LICENSE.TXT

import sys
import inspect
import locale
import re
import types
import textwrap
import pydoc
import bisect
import os

from itertools import islice, chain, combinations
from pprint import pprint
from collections import defaultdict, deque
from sys import version_info

from six import class_types, string_types, text_type
from six.moves.urllib.request import (
    build_opener,
    install_opener,
    getproxies,
    ProxyHandler,
    ProxyBasicAuthHandler,
    ProxyDigestAuthHandler,
    HTTPPasswordMgrWithDefaultRealm,
)

from nltk.internals import slice_bounds, raise_unorderable_types
from nltk.collections import *


######################################################################
# Short usage message
######################################################################


def usage(obj, selfname="self"):
    str(obj)  # In case it's lazy, this will load it.

    if not isinstance(obj, class_types):
        obj = obj.__class__

    print("%s supports the following operations:" % obj.__name__)
    for (name, method) in sorted(pydoc.allmethods(obj).items()):
        if name.startswith("_"):
            continue
        if getattr(method, "__deprecated__", False):
            continue

        if sys.version_info[0] >= 3:
            getargspec = inspect.getfullargspec
        else:
            getargspec = inspect.getargspec
        args, varargs, varkw, defaults = getargspec(method)[:4]
        if (
            args
            and args[0] == "self"
            and (defaults is None or len(args) > len(defaults))
        ):
            args = args[1:]
            name = "%s.%s" % (selfname, name)
        argspec = inspect.formatargspec(args, varargs, varkw, defaults)
        print(
            textwrap.fill(
                "%s%s" % (name, argspec),
                initial_indent="  - ",
                subsequent_indent=" " * (len(name) + 5),
            )
        )


##########################################################################
# IDLE
##########################################################################


def in_idle():
    """
    Return True if this function is run within idle.  Tkinter
    programs that are run in idle should never call ``Tk.mainloop``; so
    this function should be used to gate all calls to ``Tk.mainloop``.

    :warning: This function works by checking ``sys.stdin``.  If the
        user has modified ``sys.stdin``, then it may return incorrect
        results.
    :rtype: bool
    """
    import sys

    return sys.stdin.__class__.__name__ in ("PyShell", "RPCProxy")


##########################################################################
# PRETTY PRINTING
##########################################################################


def pr(data, start=0, end=None):
    """
    Pretty print a sequence of data items

    :param data: the data stream to print
    :type data: sequence or iter
    :param start: the start position
    :type start: int
    :param end: the end position
    :type end: int
    """
    pprint(list(islice(data, start, end)))


def print_string(s, width=70):
    """
    Pretty print a string, breaking lines on whitespace

    :param s: the string to print, consisting of words and spaces
    :type s: str
    :param width: the display width
    :type width: int
    """
    print("\n".join(textwrap.wrap(s, width=width)))


def tokenwrap(tokens, separator=" ", width=70):
    """
    Pretty print a list of text tokens, breaking lines on whitespace

    :param tokens: the tokens to print
    :type tokens: list
    :param separator: the string to use to separate tokens
    :type separator: str
    :param width: the display width (default=70)
    :type width: int
    """
    return "\n".join(textwrap.wrap(separator.join(tokens), width=width))


##########################################################################
# Python version
##########################################################################


def py25():
    return version_info[0] == 2 and version_info[1] == 5


def py26():
    return version_info[0] == 2 and version_info[1] == 6


def py27():
    return version_info[0] == 2 and version_info[1] == 7


##########################################################################
# Indexing
##########################################################################


class Index(defaultdict):
    def __init__(self, pairs):
        defaultdict.__init__(self, list)
        for key, value in pairs:
            self[key].append(value)


######################################################################
## Regexp display (thanks to David Mertz)
######################################################################


def re_show(regexp, string, left="{", right="}"):
    """
    Return a string with markers surrounding the matched substrings.
    Search str for substrings matching ``regexp`` and wrap the matches
    with braces.  This is convenient for learning about regular expressions.

    :param regexp: The regular expression.
    :type regexp: str
    :param string: The string being matched.
    :type string: str
    :param left: The left delimiter (printed before the matched substring)
    :type left: str
    :param right: The right delimiter (printed after the matched substring)
    :type right: str
    :rtype: str
    """
    print(re.compile(regexp, re.M).sub(left + r"\g<0>" + right, string.rstrip()))


##########################################################################
# READ FROM FILE OR STRING
##########################################################################

# recipe from David Mertz
def filestring(f):
    if hasattr(f, "read"):
        return f.read()
    elif isinstance(f, string_types):
        with open(f, "r") as infile:
            return infile.read()
    else:
        raise ValueError("Must be called with a filename or file-like object")


##########################################################################
# Breadth-First Search
##########################################################################


def breadth_first(tree, children=iter, maxdepth=-1):
    """Traverse the nodes of a tree in breadth-first order.
    (No need to check for cycles.)
    The first argument should be the tree root;
    children should be a function taking as argument a tree node
    and returning an iterator of the node's children.
    """
    queue = deque([(tree, 0)])

    while queue:
        node, depth = queue.popleft()
        yield node

        if depth != maxdepth:
            try:
                queue.extend((c, depth + 1) for c in children(node))
            except TypeError:
                pass


##########################################################################
# Guess Character Encoding
##########################################################################

# adapted from io.py in the docutils extension module (http://docutils.sourceforge.net)
# http://www.pyzine.com/Issue008/Section_Articles/article_Encodings.html


def guess_encoding(data):
    """
    Given a byte string, attempt to decode it.
    Tries the standard 'UTF8' and 'latin-1' encodings,
    Plus several gathered from locale information.

    The calling program *must* first call::

        locale.setlocale(locale.LC_ALL, '')

    If successful it returns ``(decoded_unicode, successful_encoding)``.
    If unsuccessful it raises a ``UnicodeError``.
    """
    successful_encoding = None
    # we make 'utf-8' the first encoding
    encodings = ["utf-8"]
    #
    # next we add anything we can learn from the locale
    try:
        encodings.append(locale.nl_langinfo(locale.CODESET))
    except AttributeError:
        pass
    try:
        encodings.append(locale.getlocale()[1])
    except (AttributeError, IndexError):
        pass
    try:
        encodings.append(locale.getdefaultlocale()[1])
    except (AttributeError, IndexError):
        pass
    #
    # we try 'latin-1' last
    encodings.append("latin-1")
    for enc in encodings:
        # some of the locale calls
        # may have returned None
        if not enc:
            continue
        try:
            decoded = text_type(data, enc)
            successful_encoding = enc

        except (UnicodeError, LookupError):
            pass
        else:
            break
    if not successful_encoding:
        raise UnicodeError(
            "Unable to decode input data. "
            "Tried the following encodings: %s."
            % ", ".join([repr(enc) for enc in encodings if enc])
        )
    else:
        return (decoded, successful_encoding)


##########################################################################
# Remove repeated elements from a list deterministcally
##########################################################################


def unique_list(xs):
    seen = set()
    # not seen.add(x) here acts to make the code shorter without using if statements, seen.add(x) always returns None.
    return [x for x in xs if x not in seen and not seen.add(x)]


##########################################################################
# Invert a dictionary
##########################################################################


def invert_dict(d):
    inverted_dict = defaultdict(list)
    for key in d:
        if hasattr(d[key], "__iter__"):
            for term in d[key]:
                inverted_dict[term].append(key)
        else:
            inverted_dict[d[key]] = key
    return inverted_dict


##########################################################################
# Utilities for directed graphs: transitive closure, and inversion
# The graph is represented as a dictionary of sets
##########################################################################


def transitive_closure(graph, reflexive=False):
    """
    Calculate the transitive closure of a directed graph,
    optionally the reflexive transitive closure.

    The algorithm is a slight modification of the "Marking Algorithm" of
    Ioannidis & Ramakrishnan (1998) "Efficient Transitive Closure Algorithms".

    :param graph: the initial graph, represented as a dictionary of sets
    :type graph: dict(set)
    :param reflexive: if set, also make the closure reflexive
    :type reflexive: bool
    :rtype: dict(set)
    """
    if reflexive:
        base_set = lambda k: set([k])
    else:
        base_set = lambda k: set()
    # The graph U_i in the article:
    agenda_graph = dict((k, graph[k].copy()) for k in graph)
    # The graph M_i in the article:
    closure_graph = dict((k, base_set(k)) for k in graph)
    for i in graph:
        agenda = agenda_graph[i]
        closure = closure_graph[i]
        while agenda:
            j = agenda.pop()
            closure.add(j)
            closure |= closure_graph.setdefault(j, base_set(j))
            agenda |= agenda_graph.get(j, base_set(j))
            agenda -= closure
    return closure_graph


def invert_graph(graph):
    """
    Inverts a directed graph.

    :param graph: the graph, represented as a dictionary of sets
    :type graph: dict(set)
    :return: the inverted graph
    :rtype: dict(set)
    """
    inverted = {}
    for key in graph:
        for value in graph[key]:
            inverted.setdefault(value, set()).add(key)
    return inverted


##########################################################################
# HTML Cleaning
##########################################################################


def clean_html(html):
    raise NotImplementedError(
        "To remove HTML markup, use BeautifulSoup's get_text() function"
    )


def clean_url(url):
    raise NotImplementedError(
        "To remove HTML markup, use BeautifulSoup's get_text() function"
    )


##########################################################################
# FLATTEN LISTS
##########################################################################


def flatten(*args):
    """
    Flatten a list.

        >>> from nltk.util import flatten
        >>> flatten(1, 2, ['b', 'a' , ['c', 'd']], 3)
        [1, 2, 'b', 'a', 'c', 'd', 3]

    :param args: items and lists to be combined into a single list
    :rtype: list
    """

    x = []
    for l in args:
        if not isinstance(l, (list, tuple)):
            l = [l]
        for item in l:
            if isinstance(item, (list, tuple)):
                x.extend(flatten(item))
            else:
                x.append(item)
    return x


##########################################################################
# Ngram iteration
##########################################################################


def pad_sequence(
    sequence,
    n,
    pad_left=False,
    pad_right=False,
    left_pad_symbol=None,
    right_pad_symbol=None,
):
    """
    Returns a padded sequence of items before ngram extraction.

        >>> list(pad_sequence([1,2,3,4,5], 2, pad_left=True, pad_right=True, left_pad_symbol='<s>', right_pad_symbol='</s>'))
        ['<s>', 1, 2, 3, 4, 5, '</s>']
        >>> list(pad_sequence([1,2,3,4,5], 2, pad_left=True, left_pad_symbol='<s>'))
        ['<s>', 1, 2, 3, 4, 5]
        >>> list(pad_sequence([1,2,3,4,5], 2, pad_right=True, right_pad_symbol='</s>'))
        [1, 2, 3, 4, 5, '</s>']

    :param sequence: the source data to be padded
    :type sequence: sequence or iter
    :param n: the degree of the ngrams
    :type n: int
    :param pad_left: whether the ngrams should be left-padded
    :type pad_left: bool
    :param pad_right: whether the ngrams should be right-padded
    :type pad_right: bool
    :param left_pad_symbol: the symbol to use for left padding (default is None)
    :type left_pad_symbol: any
    :param right_pad_symbol: the symbol to use for right padding (default is None)
    :type right_pad_symbol: any
    :rtype: sequence or iter
    """
    sequence = iter(sequence)
    if pad_left:
        sequence = chain((left_pad_symbol,) * (n - 1), sequence)
    if pad_right:
        sequence = chain(sequence, (right_pad_symbol,) * (n - 1))
    return sequence


# add a flag to pad the sequence so we get peripheral ngrams?


def ngrams(
    sequence,
    n,
    pad_left=False,
    pad_right=False,
    left_pad_symbol=None,
    right_pad_symbol=None,
):
    """
    Return the ngrams generated from a sequence of items, as an iterator.
    For example:

        >>> from nltk.util import ngrams
        >>> list(ngrams([1,2,3,4,5], 3))
        [(1, 2, 3), (2, 3, 4), (3, 4, 5)]

    Wrap with list for a list version of this function.  Set pad_left
    or pad_right to true in order to get additional ngrams:

        >>> list(ngrams([1,2,3,4,5], 2, pad_right=True))
        [(1, 2), (2, 3), (3, 4), (4, 5), (5, None)]
        >>> list(ngrams([1,2,3,4,5], 2, pad_right=True, right_pad_symbol='</s>'))
        [(1, 2), (2, 3), (3, 4), (4, 5), (5, '</s>')]
        >>> list(ngrams([1,2,3,4,5], 2, pad_left=True, left_pad_symbol='<s>'))
        [('<s>', 1), (1, 2), (2, 3), (3, 4), (4, 5)]
        >>> list(ngrams([1,2,3,4,5], 2, pad_left=True, pad_right=True, left_pad_symbol='<s>', right_pad_symbol='</s>'))
        [('<s>', 1), (1, 2), (2, 3), (3, 4), (4, 5), (5, '</s>')]


    :param sequence: the source data to be converted into ngrams
    :type sequence: sequence or iter
    :param n: the degree of the ngrams
    :type n: int
    :param pad_left: whether the ngrams should be left-padded
    :type pad_left: bool
    :param pad_right: whether the ngrams should be right-padded
    :type pad_right: bool
    :param left_pad_symbol: the symbol to use for left padding (default is None)
    :type left_pad_symbol: any
    :param right_pad_symbol: the symbol to use for right padding (default is None)
    :type right_pad_symbol: any
    :rtype: sequence or iter
    """
    sequence = pad_sequence(
        sequence, n, pad_left, pad_right, left_pad_symbol, right_pad_symbol
    )

    history = []
    while n > 1:
        # PEP 479, prevent RuntimeError from being raised when StopIteration bubbles out of generator
        try:
            next_item = next(sequence)
        except StopIteration:
            # no more data, terminate the generator
            return
        history.append(next_item)
        n -= 1
    for item in sequence:
        history.append(item)
        yield tuple(history)
        del history[0]


def bigrams(sequence, **kwargs):
    """
    Return the bigrams generated from a sequence of items, as an iterator.
    For example:

        >>> from nltk.util import bigrams
        >>> list(bigrams([1,2,3,4,5]))
        [(1, 2), (2, 3), (3, 4), (4, 5)]

    Use bigrams for a list version of this function.

    :param sequence: the source data to be converted into bigrams
    :type sequence: sequence or iter
    :rtype: iter(tuple)
    """

    for item in ngrams(sequence, 2, **kwargs):
        yield item


def trigrams(sequence, **kwargs):
    """
    Return the trigrams generated from a sequence of items, as an iterator.
    For example:

        >>> from nltk.util import trigrams
        >>> list(trigrams([1,2,3,4,5]))
        [(1, 2, 3), (2, 3, 4), (3, 4, 5)]

    Use trigrams for a list version of this function.

    :param sequence: the source data to be converted into trigrams
    :type sequence: sequence or iter
    :rtype: iter(tuple)
    """

    for item in ngrams(sequence, 3, **kwargs):
        yield item


def everygrams(sequence, min_len=1, max_len=-1, **kwargs):
    """
    Returns all possible ngrams generated from a sequence of items, as an iterator.

        >>> sent = 'a b c'.split()
        >>> list(everygrams(sent))
        [('a',), ('b',), ('c',), ('a', 'b'), ('b', 'c'), ('a', 'b', 'c')]
        >>> list(everygrams(sent, max_len=2))
        [('a',), ('b',), ('c',), ('a', 'b'), ('b', 'c')]

    :param sequence: the source data to be converted into trigrams
    :type sequence: sequence or iter
    :param min_len: minimum length of the ngrams, aka. n-gram order/degree of ngram
    :type  min_len: int
    :param max_len: maximum length of the ngrams (set to length of sequence by default)
    :type  max_len: int
    :rtype: iter(tuple)
    """

    if max_len == -1:
        max_len = len(sequence)
    for n in range(min_len, max_len + 1):
        for ng in ngrams(sequence, n, **kwargs):
            yield ng


def skipgrams(sequence, n, k, **kwargs):
    """
    Returns all possible skipgrams generated from a sequence of items, as an iterator.
    Skipgrams are ngrams that allows tokens to be skipped.
    Refer to http://homepages.inf.ed.ac.uk/ballison/pdf/lrec_skipgrams.pdf

        >>> sent = "Insurgents killed in ongoing fighting".split()
        >>> list(skipgrams(sent, 2, 2))
        [('Insurgents', 'killed'), ('Insurgents', 'in'), ('Insurgents', 'ongoing'), ('killed', 'in'), ('killed', 'ongoing'), ('killed', 'fighting'), ('in', 'ongoing'), ('in', 'fighting'), ('ongoing', 'fighting')]
        >>> list(skipgrams(sent, 3, 2))
        [('Insurgents', 'killed', 'in'), ('Insurgents', 'killed', 'ongoing'), ('Insurgents', 'killed', 'fighting'), ('Insurgents', 'in', 'ongoing'), ('Insurgents', 'in', 'fighting'), ('Insurgents', 'ongoing', 'fighting'), ('killed', 'in', 'ongoing'), ('killed', 'in', 'fighting'), ('killed', 'ongoing', 'fighting'), ('in', 'ongoing', 'fighting')]

    :param sequence: the source data to be converted into trigrams
    :type sequence: sequence or iter
    :param n: the degree of the ngrams
    :type n: int
    :param k: the skip distance
    :type  k: int
    :rtype: iter(tuple)
    """

    # Pads the sequence as desired by **kwargs.
    if "pad_left" in kwargs or "pad_right" in kwargs:
        sequence = pad_sequence(sequence, n, **kwargs)

    # Note when iterating through the ngrams, the pad_right here is not
    # the **kwargs padding, it's for the algorithm to detect the SENTINEL
    # object on the right pad to stop inner loop.
    SENTINEL = object()
    for ngram in ngrams(sequence, n + k, pad_right=True, right_pad_symbol=SENTINEL):
        head = ngram[:1]
        tail = ngram[1:]
        for skip_tail in combinations(tail, n - 1):
            if skip_tail[-1] is SENTINEL:
                continue
            yield head + skip_tail


######################################################################
# Binary Search in a File
######################################################################

# inherited from pywordnet, by Oliver Steele
def binary_search_file(file, key, cache={}, cacheDepth=-1):
    """
    Return the line from the file with first word key.
    Searches through a sorted file using the binary search algorithm.

    :type file: file
    :param file: the file to be searched through.
    :type key: str
    :param key: the identifier we are searching for.
    """

    key = key + " "
    keylen = len(key)
    start = 0
    currentDepth = 0

    if hasattr(file, "name"):
        end = os.stat(file.name).st_size - 1
    else:
        file.seek(0, 2)
        end = file.tell() - 1
        file.seek(0)

    while start < end:
        lastState = start, end
        middle = (start + end) // 2

        if cache.get(middle):
            offset, line = cache[middle]

        else:
            line = ""
            while True:
                file.seek(max(0, middle - 1))
                if middle > 0:
                    file.discard_line()
                offset = file.tell()
                line = file.readline()
                if line != "":
                    break
                # at EOF; try to find start of the last line
                middle = (start + middle) // 2
                if middle == end - 1:
                    return None
            if currentDepth < cacheDepth:
                cache[middle] = (offset, line)

        if offset > end:
            assert end != middle - 1, "infinite loop"
            end = middle - 1
        elif line[:keylen] == key:
            return line
        elif line > key:
            assert end != middle - 1, "infinite loop"
            end = middle - 1
        elif line < key:
            start = offset + len(line) - 1

        currentDepth += 1
        thisState = start, end

        if lastState == thisState:
            # Detects the condition where we're searching past the end
            # of the file, which is otherwise difficult to detect
            return None

    return None


######################################################################
# Proxy configuration
######################################################################


def set_proxy(proxy, user=None, password=""):
    """
    Set the HTTP proxy for Python to download through.

    If ``proxy`` is None then tries to set proxy from environment or system
    settings.

    :param proxy: The HTTP proxy server to use. For example:
        'http://proxy.example.com:3128/'
    :param user: The username to authenticate with. Use None to disable
        authentication.
    :param password: The password to authenticate with.
    """
    from nltk import compat

    if proxy is None:
        # Try and find the system proxy settings
        try:
            proxy = getproxies()["http"]
        except KeyError:
            raise ValueError("Could not detect default proxy settings")

    # Set up the proxy handler
    proxy_handler = ProxyHandler({"https": proxy, "http": proxy})
    opener = build_opener(proxy_handler)

    if user is not None:
        # Set up basic proxy authentication if provided
        password_manager = HTTPPasswordMgrWithDefaultRealm()
        password_manager.add_password(realm=None, uri=proxy, user=user, passwd=password)
        opener.add_handler(ProxyBasicAuthHandler(password_manager))
        opener.add_handler(ProxyDigestAuthHandler(password_manager))

    # Overide the existing url opener
    install_opener(opener)


######################################################################
# ElementTree pretty printing from http://www.effbot.org/zone/element-lib.htm
######################################################################


def elementtree_indent(elem, level=0):
    """
    Recursive function to indent an ElementTree._ElementInterface
    used for pretty printing. Run indent on elem and then output
    in the normal way.

    :param elem: element to be indented. will be modified.
    :type elem: ElementTree._ElementInterface
    :param level: level of indentation for this element
    :type level: nonnegative integer
    :rtype:   ElementTree._ElementInterface
    :return:  Contents of elem indented to reflect its structure
    """

    i = "\n" + level * "  "
    if len(elem):
        if not elem.text or not elem.text.strip():
            elem.text = i + "  "
        for elem in elem:
            elementtree_indent(elem, level + 1)
        if not elem.tail or not elem.tail.strip():
            elem.tail = i
    else:
        if level and (not elem.tail or not elem.tail.strip()):
            elem.tail = i


######################################################################
# Mathematical approximations
######################################################################


def choose(n, k):
    """
    This function is a fast way to calculate binomial coefficients, commonly
    known as nCk, i.e. the number of combinations of n things taken k at a time.
    (https://en.wikipedia.org/wiki/Binomial_coefficient).

    This is the *scipy.special.comb()* with long integer computation but this
    approximation is faster, see https://github.com/nltk/nltk/issues/1181

        >>> choose(4, 2)
        6
        >>> choose(6, 2)
        15

    :param n: The number of things.
    :type n: int
    :param r: The number of times a thing is taken.
    :type r: int
    """
    if 0 <= k <= n:
        ntok, ktok = 1, 1
        for t in range(1, min(k, n - k) + 1):
            ntok *= n
            ktok *= t
            n -= 1
        return ntok // ktok
    else:
        return 0

<<<<<<< HEAD
######################################################################
# Iteration utilities
######################################################################


def pairwise(iterable):
    """s -> (s0,s1), (s1,s2), (s2, s3), ..."""
    a, b = tee(iterable)
    next(b, None)
    return zip(a, b)
=======

######################################################################
# Parallization.
######################################################################


def parallelize_preprocess(func, iterator, processes, progress_bar=False):
    from tqdm import tqdm
    from joblib import Parallel, delayed

    iterator = tqdm(iterator) if progress_bar else iterator
    if processes <= 1:
        return map(func, iterator)
    return Parallel(n_jobs=processes)(delayed(func)(line) for line in iterator)
>>>>>>> 6028f2c6
<|MERGE_RESOLUTION|>--- conflicted
+++ resolved
@@ -824,7 +824,7 @@
     else:
         return 0
 
-<<<<<<< HEAD
+
 ######################################################################
 # Iteration utilities
 ######################################################################
@@ -835,7 +835,6 @@
     a, b = tee(iterable)
     next(b, None)
     return zip(a, b)
-=======
 
 ######################################################################
 # Parallization.
@@ -849,5 +848,4 @@
     iterator = tqdm(iterator) if progress_bar else iterator
     if processes <= 1:
         return map(func, iterator)
-    return Parallel(n_jobs=processes)(delayed(func)(line) for line in iterator)
->>>>>>> 6028f2c6
+    return Parallel(n_jobs=processes)(delayed(func)(line) for line in iterator)