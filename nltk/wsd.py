--- conflicted
+++ resolved
@@ -40,23 +40,16 @@
 
 def lesk(context_sentence, ambiguous_word, pos=None, dictionary=None):
     """
+
     This function is the implementation of the original Lesk algorithm (1986) [1].
     It requires a dictionary which contains the definition of the different
     sense of each word.
 
         >>> from nltk import word_tokenize
         >>> sent = word_tokenize("I went to the bank to deposit money.")
-<<<<<<< HEAD
         >>> lesk(sent, 'bank', 'n')
         Synset('bank.n.07')
 
-=======
-        >>> word = "bank"
-        >>> pos = "n"
-        >>> lesk(sent, word, pos)
-        Synset('savings_bank.n.02')
-    
->>>>>>> 1ec1680f
     :param context_sentence: The context sentence where the ambiguous word occurs.
     :param ambiguous_word: The ambiguous word that requires WSD.
     :param pos: A specified Part-of-Speech (POS).
