[tox]
<<<<<<< HEAD
envlist = py26,py27,py32,py33,pypy
=======
envlist = py26,py27,pypy
>>>>>>> 6bd10b5c

[testenv]

; simplify numpy installation
setenv =
    LAPACK=
    ATLAS=None

deps =
    numpy
    svmlight
    nose >= 1.2.1
    coverage

changedir = nltk/test
commands =
    ; scipy and scikit-learn requires numpy even to run setup.py so
    ; they can't be installed in one command

    pip install --download-cache={toxworkdir}/_download scipy scikit-learn
    ; python runtests.py --with-coverage --cover-inclusive --cover-package=nltk --cover-html --cover-html-dir={envdir}/docs []
    python runtests.py []

[testenv:pypy]
; pysvmlight don't work with pypy; numpy is bundled with pypy;
; coverage is extra slow and is not that different from cpython.
deps =
    nose >= 1.2.1

commands =
    python runtests.py []

[testenv:py32]
deps =
    numpy
    nose >= 1.2.1
    coverage

commands =
    ; scipy and scikit-learn requires numpy even to run setup.py so
    ; they can't be installed in one command

    ; scikit-learn installation fails so scipy & scikit-learn are temporary disabled
    ; pip install --download-cache={toxworkdir}/_download scipy scikit-learn

    ; python runtests.py --with-coverage --cover-inclusive --cover-package=nltk --cover-html --cover-html-dir={envdir}/docs []
    python runtests.py []<|MERGE_RESOLUTION|>--- conflicted
+++ resolved
@@ -1,9 +1,5 @@
 [tox]
-<<<<<<< HEAD
 envlist = py26,py27,py32,py33,pypy
-=======
-envlist = py26,py27,pypy
->>>>>>> 6bd10b5c
 
 [testenv]
 
